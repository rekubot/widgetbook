name: widgetbook
description: A flutter storybook that helps professionals and teams to catalogue their widgets.
version: 2.3.0
homepage: https://www.widgetbook.io?utm_source=youtube&utm_medium=link&utm_campaign=widgetbook
repository: https://github.com/widgetbook/widgetbook
issue_tracker: https://github.com/widgetbook/widgetbook/issues
documentation: https://docs.widgetbook.io

environment:
  sdk: ">=2.12.0 <3.0.0"
  flutter: ">=2.0.0"

dependencies:
  collection: ^1.15.0
  device_frame: ^1.1.0
  flutter:
    sdk: flutter
  freezed_annotation: ^2.0.3
  go_router: ^3.0.5
  provider: ^6.0.2
<<<<<<< HEAD
  widgetbook_device_frame: ^1.0.1
  widgetbook_models: ^0.0.6
=======
  widgetbook_models: ^0.0.7
>>>>>>> 8e825584

dev_dependencies:
  build_runner: ^2.1.7
  flutter_test:
    sdk: flutter
  freezed: ^2.0.3
  mocktail: ^0.3.0
  very_good_analysis: ^3.0.0

flutter:
  assets:
    - google_fonts/
  fonts:
    - family: Nunito
      fonts:
        - asset: google_fonts/Nunito-Black.ttf
        - asset: google_fonts/Nunito-BlackItalic.ttf
        - asset: google_fonts/Nunito-Bold.ttf
        - asset: google_fonts/Nunito-BoldItalic.ttf
        - asset: google_fonts/Nunito-ExtraBold.ttf
        - asset: google_fonts/Nunito-ExtraBoldItalic.ttf
        - asset: google_fonts/Nunito-ExtraLight.ttf
        - asset: google_fonts/Nunito-ExtraLightItalic.ttf
        - asset: google_fonts/Nunito-Italic.ttf
        - asset: google_fonts/Nunito-Light.ttf
        - asset: google_fonts/Nunito-LightItalic.ttf
        - asset: google_fonts/Nunito-Regular.ttf
        - asset: google_fonts/Nunito-SemiBold.ttf
        - asset: google_fonts/Nunito-SemiBoldItalic.ttf
<|MERGE_RESOLUTION|>--- conflicted
+++ resolved
@@ -18,12 +18,7 @@
   freezed_annotation: ^2.0.3
   go_router: ^3.0.5
   provider: ^6.0.2
-<<<<<<< HEAD
-  widgetbook_device_frame: ^1.0.1
-  widgetbook_models: ^0.0.6
-=======
   widgetbook_models: ^0.0.7
->>>>>>> 8e825584
 
 dev_dependencies:
   build_runner: ^2.1.7
